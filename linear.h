--- conflicted
+++ resolved
@@ -165,13 +165,7 @@
     T &operator[](size_type idx) {return data_[idx];}
     const T &operator[](size_type idx) const {return data_[idx];}
     ~set(){
-<<<<<<< HEAD
-        if constexpr(!std::is_trivially_destructible<T>::value) {
-            for(auto &el: *this) el.~T();
-        }
-=======
         for(auto &el: *this) el.~T();
->>>>>>> 39e33866
     }
     static constexpr bool support_for_each() {return true;}
 };
@@ -252,11 +246,7 @@
     void for_each(const Func &func) const {
         for(size_type i = 0; i < keys_.size(); func(keys_[i], vals_[i]), ++i);
     }
-<<<<<<< HEAD
-    template<typename Q=K, typename T=std::enable_if_t<std::is_arithmetic<Q>::value>>
-=======
     template<typename Q=K, typename T=typename std::enable_if<std::is_arithmetic<Q>::value>::type>
->>>>>>> 39e33866
     void write(std::FILE *fp) {
         std::fprintf(fp, "Size: %zu", size());
         for(size_t i(0); i < size(); ++i) {
@@ -301,11 +291,7 @@
             return std::make_pair(dist, true);
         }
     }
-<<<<<<< HEAD
-    template<typename Q=V, typename=std::enable_if_t<std::is_trivially_constructible<Q>::value>>
-=======
     template<typename Q=V, typename=typename std::enable_if<std::is_trivially_constructible<Q>::value>::type>
->>>>>>> 39e33866
     V &operator[](const K &key) {
         size_type ind;
         auto it = std::find(keys_.begin(), keys_.end(), key);
